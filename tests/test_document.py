--- conflicted
+++ resolved
@@ -148,15 +148,12 @@
 
         # --- runtime seconds --------------------------------------------
         self.assertGreaterEqual(doc["total_runtime_seconds"], 0)
-<<<<<<< HEAD
-=======
 
-        def test_add_message_has_docstring(self):
+    def test_add_message_has_docstring(self):
         """Regression: ensure add_message exposes its docstring."""
         self.assertIsNotNone(Document.add_message.__doc__)
         self.assertIn("timestamped log message", Document.add_message.__doc__)
         
->>>>>>> 0a99610c
     def test_finalise_missing_initialization_dtg_raises(self):
         schema = {
             "title": "MissingInit",
