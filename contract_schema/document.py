--- conflicted
+++ resolved
@@ -23,7 +23,6 @@
             self["initialization_dtg"] = utils._now_iso()
 
     def add_message(self, level: str, text: str) -> None:
-<<<<<<< HEAD
         """Add a timestamped log message to the document, if supported.
 
         The method is a no-op once :meth:`finalise` has been called and the
@@ -35,15 +34,6 @@
         if self.__finalised:
             return
 
-=======
-        """Adds a timestamped log message to the document, if schema supports it.
-
-        If this document has already been finalised, the message will not be
-        recorded.
-        """
-        if self.__finalised:
-            return None
->>>>>>> 67c0bdbf
         if "messages" not in self.__schema.get("fields", {}):
             raise NotImplementedError(
                 "This document's schema does not support 'messages'."
